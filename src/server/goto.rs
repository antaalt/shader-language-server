use crate::{server::ServerLanguage, shaders::symbols::symbols::ShaderPosition};

use lsp_types::{GotoDefinitionResponse, Position, Url};

use crate::shaders::{shader::ShadingLanguage, shader_error::ValidatorError};

use super::hover::get_word_range_at_position;

impl ServerLanguage {
    pub fn recolt_goto(
        &mut self,
        uri: &Url,
        shading_language: ShadingLanguage,
        content: String,
        position: Position,
    ) -> Result<Option<GotoDefinitionResponse>, ValidatorError> {
        let word_and_range = get_word_range_at_position(&content, position);
        match word_and_range {
            Some(word_and_range) => {
                let file_path = uri
                    .to_file_path()
                    .expect(format!("Failed to convert {} to a valid path.", uri).as_str());
                let validation_params = self.config.into_validation_params();

                let symbol_provider = self.get_symbol_provider(shading_language);
                let completion = symbol_provider.get_all_symbols_in_scope(
                    &content,
                    &file_path,
                    &validation_params,
                    Some(ShaderPosition {
                        file_path: file_path.clone(),
                        line: position.line as u32,
                        pos: position.character as u32,
                    }),
                );

                let symbols = completion.find_symbols(word_and_range.0);
                if symbols.is_empty() {
                    Ok(None)
                } else {
                    Ok(Some(GotoDefinitionResponse::Array(
                        symbols
                            .iter()
<<<<<<< HEAD
                            .filter_map(|symbol| match &symbol.range {
                                Some(range) => Some(lsp_types::Location {
                                    uri: Url::from_file_path(&range.start.file_path)
                                        .expect("Failed to convert file path"),
=======
                            .filter_map(|symbol| match &symbol.position {
                                Some(pos) => Some(lsp_types::Location {
                                    uri: Url::from_file_path(&pos.file_path).expect(
                                        format!(
                                            "Failed to convert file path {} to uri.",
                                            pos.file_path.display()
                                        )
                                        .as_str(),
                                    ),
>>>>>>> bb5a53c0
                                    range: lsp_types::Range::new(
                                        lsp_types::Position::new(range.start.line, range.start.pos),
                                        lsp_types::Position::new(range.start.line, range.start.pos),
                                    ),
                                }),
                                None => None,
                            })
                            .collect(),
                    )))
                }
            }
            None => Ok(None),
        }
    }
}<|MERGE_RESOLUTION|>--- conflicted
+++ resolved
@@ -41,22 +41,10 @@
                     Ok(Some(GotoDefinitionResponse::Array(
                         symbols
                             .iter()
-<<<<<<< HEAD
                             .filter_map(|symbol| match &symbol.range {
                                 Some(range) => Some(lsp_types::Location {
                                     uri: Url::from_file_path(&range.start.file_path)
                                         .expect("Failed to convert file path"),
-=======
-                            .filter_map(|symbol| match &symbol.position {
-                                Some(pos) => Some(lsp_types::Location {
-                                    uri: Url::from_file_path(&pos.file_path).expect(
-                                        format!(
-                                            "Failed to convert file path {} to uri.",
-                                            pos.file_path.display()
-                                        )
-                                        .as_str(),
-                                    ),
->>>>>>> bb5a53c0
                                     range: lsp_types::Range::new(
                                         lsp_types::Position::new(range.start.line, range.start.pos),
                                         lsp_types::Position::new(range.start.line, range.start.pos),
